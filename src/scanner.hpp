/*
 *  The Grace Programming Language.
 *
 *  This file contains the Scanner class, which produces Tokens based on inputted source code. 
 *  
 *  Copyright (c) 2022 - Present, Ryan Jeffares.
 *  All rights reserved.
 *
 *  For licensing information, see grace.hpp
 */

#ifndef GRACE_SCANNER_HPP
#define GRACE_SCANNER_HPP

#include <string>
#include <string_view>
#include <vector>

#include <fmt/format.h>

#include "grace.hpp"

namespace Grace::Scanner
{
  enum class TokenType
  {
    // Lexical tokens
    BinaryLiteral,
    Char,
    EndOfFile,
    Error,
    Double,
    Identifier,
    Integer,
    HexLiteral,
    String,
    IntIdent,
    FloatIdent,
    BoolIdent,
    StringIdent,
    CharIdent,
    ListIdent,
    DictIdent,
    ExceptionIdent,
    KeyValuePairIdent,
<<<<<<< HEAD
    SetIdent,
=======
    // RangeIdent,
>>>>>>> 07f63678

    // Symbols
    Colon,
    ColonColon,
    Semicolon,
    LeftParen,
    RightParen,
    LeftSquareParen,
    RightSquareParen,
    LeftCurlyParen,
    RightCurlyParen,
    Comma,
    Dot,
    DotDot,
    Minus,
    Mod,
    Plus,
    Slash,
    Star,
    StarStar,
    Bang,
    BangEqual,
    Equal,
    EqualEqual,
    LessThan,
    GreaterThan,
    LessEqual,
    GreaterEqual,
    ShiftLeft,
    ShiftRight,
    Bar,
    Tilde,
    Caret,
    Ampersand,
    PlusEquals,
    MinusEquals,
    StarEquals,
    SlashEquals,
    ModEquals,
    BarEquals,
    CaretEquals,
    AmpersandEquals,
    ShiftLeftEquals,
    ShiftRightEquals,
    StarStarEquals,

    // Keywords
    And,
    Assert,
    Break,
    By,
    Catch,
    Class,
    Const,
    Constructor,
    Continue,
    Else,
    End,
    Eprint,
    EprintLn,
    Export,
    False,
    Final,
    For,
    Func,
    If,
    Import,
    In,
    InstanceOf,
    IsObject,
    Null,
    Or,
    Print,
    PrintLn,    
    Return,
    This,
    Throw,
    True,
    Try,
    Typename,
    Var,
    While,
  };

  class Token
  {
    public:

      Token(TokenType,
        std::size_t start,
        std::size_t length,
        std::size_t line,
        std::size_t column,
        const std::string& code
      );

      Token(TokenType, std::size_t line, std::size_t column, std::string&& errorMessage);
      Token(const Token& other) = default;
      Token& operator=(const Token& other) = default;

      GRACE_NODISCARD std::string ToString() const;
      GRACE_NODISCARD GRACE_INLINE TokenType GetType() const { return m_Type; }
      GRACE_NODISCARD GRACE_INLINE std::size_t GetLine() const { return m_Line; }
      GRACE_NODISCARD GRACE_INLINE std::size_t GetColumn() const { return m_Column; }
      GRACE_NODISCARD GRACE_INLINE std::string GetErrorMessage() const { return m_ErrorMessage; }
      GRACE_NODISCARD GRACE_INLINE std::size_t GetLength() const { return m_Length; }
      GRACE_NODISCARD GRACE_INLINE std::string_view GetText() const { return m_Text.substr(0, m_Length); }
      GRACE_NODISCARD GRACE_INLINE std::string GetString() const { return std::string(m_Text.substr(0, m_Length)); }
      GRACE_NODISCARD GRACE_INLINE const char* GetData() const { return m_Text.data(); }

    private:

      TokenType m_Type;
      std::size_t m_Start, m_Length;
      std::size_t m_Line, m_Column;
      std::string_view m_Text;
      std::string m_ErrorMessage;
  };

  void InitScanner(const std::string& fileName, std::string&& code);
  void PopScanner();

  GRACE_NODISCARD Token ScanToken();
  GRACE_NODISCARD bool HasFile(const std::string& fileName);
  GRACE_NODISCARD std::string GetCodeAtLine(const std::string& fileName, std::size_t line);
} // namespace Grace::Scanner

template<>
struct fmt::formatter<Grace::Scanner::TokenType> : fmt::formatter<std::string_view>
{
  template<typename FormatContext>
  auto format(Grace::Scanner::TokenType type, FormatContext& context) -> decltype(context.out())
  {
    using namespace Grace::Scanner;

    std::string_view name = "unknown";
    switch (type) {
      case TokenType::BinaryLiteral: name = "TokenType::BinaryLiteral"; break;
      case TokenType::HexLiteral: name = "TokenType::HexLiteral"; break;
      case TokenType::Char: name = "TokenType::Char"; break;
      case TokenType::EndOfFile: name = "TokenType::EndOfFile"; break;
      case TokenType::Error: name = "TokenType::Error"; break;
      case TokenType::Double: name = "TokenType::Float"; break;
      case TokenType::Identifier: name = "TokenType::Identifier"; break;
      case TokenType::Integer: name = "TokenType::Integer"; break;
      case TokenType::String: name = "TokenType::String"; break;
      case TokenType::Colon: name = "TokenType::Colon"; break;
      case TokenType::ColonColon: name = "TokenType::ColonColon"; break;
      case TokenType::Semicolon: name = "TokenType::Semicolon"; break;
      case TokenType::LeftParen: name = "TokenType::LeftParen"; break;
      case TokenType::RightParen: name = "TokenType::RightParen"; break;
      case TokenType::LeftSquareParen: name = "TokenType::LeftSquareParen"; break;
      case TokenType::RightSquareParen: name = "TokenType::RightSquareParen"; break;
      case TokenType::LeftCurlyParen: name = "TokenType::LeftCurlyParen"; break;
      case TokenType::RightCurlyParen: name = "TokenType::RightCurlyParen"; break;
      case TokenType::Comma: name = "TokenType::Comma"; break;
      case TokenType::Dot: name = "TokenType::Dot"; break;
      case TokenType::DotDot: name = "TokenType::DotDot"; break;
      case TokenType::Minus: name = "TokenType::Minus"; break;
      case TokenType::Mod: name = "TokenType::Mod"; break;
      case TokenType::Plus: name = "TokenType::Plus"; break;
      case TokenType::Slash: name = "TokenType::Slash"; break;
      case TokenType::Star: name = "TokenType::Star"; break;
      case TokenType::StarStar: name = "TokenType::StarStar"; break;
      case TokenType::Bang: name = "TokenType::Bang"; break;
      case TokenType::BangEqual: name = "TokenType::BangEqual"; break;
      case TokenType::Equal: name = "TokenType::Equal"; break;
      case TokenType::EqualEqual: name = "TokenType::EqualEqual"; break;
      case TokenType::LessThan: name = "TokenType::LessThan"; break;
      case TokenType::GreaterThan: name = "TokenType::GreaterThan"; break;
      case TokenType::LessEqual: name = "TokenType::LessEqual"; break;
      case TokenType::GreaterEqual: name = "TokenType::GreaterEqual"; break;
      case TokenType::Assert: name = "TokenType::Assert"; break;
      case TokenType::Break: name = "TokenType::Break"; break;
      case TokenType::By: name = "TokenType::By"; break;
      case TokenType::Catch: name = "TokenType::Catch"; break;
      case TokenType::Class: name = "TokenType::Class"; break;
      case TokenType::Const: name = "TokenType::Const"; break;
      case TokenType::Constructor: name = "TokenType::Constructor"; break;
      case TokenType::Continue: name = "TokenType::Continue"; break;
      case TokenType::End: name = "TokenType::End"; break;
      case TokenType::Else: name = "TokenType::Else"; break;
      case TokenType::False: name = "TokenType::False"; break;
      case TokenType::Final: name = "TokenType::Final"; break;
      case TokenType::For: name = "TokenType::For"; break;
      case TokenType::Func: name = "TokenType::Func"; break;
      case TokenType::If: name = "TokenType::If"; break;
      case TokenType::Import: name = "TokenType::Import"; break;
      case TokenType::In: name = "TokenType::In"; break;
      case TokenType::InstanceOf: name = "TokenType::InstanceOf"; break;
      case TokenType::IsObject: name = "TokenType::IsObject"; break;
      case TokenType::Null: name = "TokenType::Null"; break;
      case TokenType::While: name = "TokenType::While"; break;
      case TokenType::Print: name = "TokenType::Print"; break;
      case TokenType::PrintLn: name = "TokenType::PrintLn"; break;
      case TokenType::Eprint: name = "TokenType::Eprint"; break;
      case TokenType::EprintLn: name = "TokenType::EprintLn"; break;
      case TokenType::Export: name = "TokenType::Export"; break;
      // case TokenType::RangeIdent: name = "TokenType::RangeIdent"; break;
      case TokenType::Return: name = "TokenType::Return"; break;
      case TokenType::This: name = "TokenType::This"; break;
      case TokenType::Throw: name = "TokenType::Throw"; break;
      case TokenType::True: name = "TokenType::True"; break;
      case TokenType::Try: name = "TokenType::Try"; break;
      case TokenType::Typename: name = "TokenType::Typename"; break;
      case TokenType::Var: name = "TokenType::Var"; break;
      case TokenType::Or: name = "TokenType::Or"; break;
      case TokenType::And: name = "TokenType::And"; break;
      case TokenType::IntIdent: name = "TokenType::IntIdent"; break;
      case TokenType::FloatIdent: name = "TokenType::FloatIdent"; break;
      case TokenType::BoolIdent: name = "TokenType::BoolIdent"; break;
      case TokenType::StringIdent: name = "TokenType::StringIdent"; break;
      case TokenType::CharIdent: name = "TokenType::CharIdent"; break;
      case TokenType::ListIdent: name = "TokenType::ListIdent"; break;
      case TokenType::DictIdent: name = "TokenType::DictIdent"; break;
      case TokenType::ExceptionIdent: name = "TokenType::ExceptionIdent"; break;
      case TokenType::KeyValuePairIdent: name = "TokenType::KeyValuePairIdent"; break;
      case TokenType::SetIdent: name = "TokenType::SetIdent"; break;
      case TokenType::ShiftLeft: name = "TokenType::ShiftLeft"; break;
      case TokenType::ShiftRight: name = "TokenType::ShiftRight"; break;
      case TokenType::Bar: name = "TokenType::Bar"; break;
      case TokenType::Tilde: name = "TokenType::Tilde"; break;
      case TokenType::Caret: name = "TokenType::Caret"; break;
      case TokenType::Ampersand: name = "TokenType::Ampersand"; break;
      case TokenType::PlusEquals: name = "TokenType::PlusEquals"; break;
      case TokenType::MinusEquals: name = "TokenType::MinusEquals"; break;
      case TokenType::StarEquals: name = "TokenType::StarEquals"; break;
      case TokenType::SlashEquals: name = "TokenType::SlashEquals"; break;
      case TokenType::ModEquals: name = "TokenType::ModEquals"; break;
      case TokenType::BarEquals: name = "TokenType::BarEquals"; break;
      case TokenType::CaretEquals: name = "TokenType::CaretEquals"; break;
      case TokenType::AmpersandEquals: name = "TokenType::AmpersandEquals"; break;
      case TokenType::ShiftLeftEquals: name = "TokenType::ShiftLeftEquals"; break;
      case TokenType::ShiftRightEquals: name = "TokenType::ShiftRightEquals"; break;
      case TokenType::StarStarEquals: name = "TokenType::StarStarEquals"; break;
    }
    return fmt::formatter<std::string_view>::format(name, context);
  }
};

#endif  // ifndef GRACE_SCANNER_HPP<|MERGE_RESOLUTION|>--- conflicted
+++ resolved
@@ -43,11 +43,7 @@
     DictIdent,
     ExceptionIdent,
     KeyValuePairIdent,
-<<<<<<< HEAD
     SetIdent,
-=======
-    // RangeIdent,
->>>>>>> 07f63678
 
     // Symbols
     Colon,
